--- conflicted
+++ resolved
@@ -34,10 +34,5 @@
 
 build-env/
 .tox/
-<<<<<<< HEAD
-
-.DS_Store
-=======
 .vagrant/
-scratch/
->>>>>>> a90fd537
+scratch/