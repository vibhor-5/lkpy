--- conflicted
+++ resolved
@@ -34,10 +34,8 @@
 
 build-env/
 .tox/
-<<<<<<< HEAD
 
-.DS_Store
-=======
 .vagrant/
 scratch/
->>>>>>> a90fd537
+
+.DS_Store