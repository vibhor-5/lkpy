--- conflicted
+++ resolved
@@ -34,11 +34,7 @@
 
 build-env/
 .tox/
-<<<<<<< HEAD
-
-=======
 pythonenv*/
->>>>>>> 4b2e74df
 .vagrant/
 scratch/
 
