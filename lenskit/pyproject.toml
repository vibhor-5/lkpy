--- conflicted
+++ resolved
@@ -20,14 +20,9 @@
 dynamic = ["version"]
 dependencies = [
   "pandas ~=2.0",
-<<<<<<< HEAD
   "pyarrow >=11",
-  "numpy >= 1.24",
-  "scipy >= 1.10.0",
-=======
   "numpy >=1.25",
   "scipy >=1.11",
->>>>>>> 5c830c64
   "torch ~=2.1",
   "more-itertools >=9.0",
   "threadpoolctl >=3.0",
