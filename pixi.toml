[project]
name = "lenskit"
channels = ["conda-forge", "pytorch", "nodefaults"]
platforms = ["linux-64", "win-64", "osx-arm64"]

[dependencies]
<<<<<<< HEAD
pandas = ">=1.5, <3"
pyarrow = ">=11"
numpy = ">=1.23, <2"
scipy = ">=1.9"
=======
pandas = "~=2.0"
numpy = ">=1.25"
scipy = ">=1.11"
>>>>>>> c69db466
pytorch = "~=2.1"
threadpoolctl = ">=3.0"
structlog = ">=24.4.0,<25"
rich = "~=13.9"
pyzmq = ">=24"
pydantic = ">=2.8,<3"
more-itertools = ">=9.0"

[pypi-dependencies]
lenskit = { path = "lenskit", editable = true }

[feature.py311.dependencies]
python = "=3.11"

[feature.py312.dependencies]
python = "=3.12"

[feature.py313]
platforms = ["linux-64", "osx-arm64"]
[feature.py313.dependencies]
python = "=3.13"

[feature.sklearn.dependencies]
scikit-learn = "~=1.1"

[feature.sklearn.pypi-dependencies]
lenskit-sklearn = { path = "lenskit-sklearn", editable = true }

[feature.funksvd.dependencies]
numba = ">=0.56"

[feature.funksvd.pypi-dependencies]
lenskit-funksvd = { path = "lenskit-funksvd", editable = true }

[feature.implicit]
platforms = ["linux-64", "osx-arm64"]

[feature.implicit.dependencies]
implicit = ">=0.7.2"

[feature.implicit.pypi-dependencies]
lenskit-implicit = { path = "lenskit-implicit", editable = true }

[feature.hpf]
platforms = ["linux-64", "osx-arm64"]

[feature.hpf.dependencies]
hpfrec = "~=0.2.0"

[feature.hpf.pypi-dependencies]
lenskit-hpf = { path = "lenskit-hpf", editable = true }

[feature.test.dependencies]
pytest = "~=8.2"
pytest-doctestplus = ">=1.2.1,<2"
pytest-cov = ">=2.12"
pytest-benchmark = "=4"
pytest-repeat = ">=0.9"
hypothesis = ">=6.16"
pyprojroot = "=0.3"

[feature.doc.dependencies]
sphinx = ">=4.2"
sphinxext-opengraph = ">=0.5"
sphinxcontrib-bibtex = ">=2.0"
pydata-sphinx-theme = "~=0.16.0"
myst-nb = ">=0.13"
just = ">=1.2"
sphinx-togglebutton = ">=0.3.2,<0.4"
sphinxcontrib-mermaid = ">=1.0.0,<2"

[feature.dev.dependencies]
hatchling = "~=1.24"
hatch-vcs = "~=0.4.0"
python-build = "~=1.0"
ruff = ">=0.2"
pyright = ">=1.1"
pre-commit = "~=4.0"
ipython = ">=7"
pyarrow = ">=15"
sphinx-autobuild = ">=2021"
docopt = ">=0.6"
tomlkit = ">=0.12"
pyyaml = "~=6.0"
packaging = ">=24.0"
tqdm = ">=4"
pandas-stubs = ">=1.5,<3"
pyarrow-stubs = ">=11"
just = ">=1.2"
deno = "~=1.46"

[feature.dev.pypi-dependencies]
unbeheader = ">=1.3,<2"

[feature.demo.dependencies]
notebook = ">=6"
nbval = ">=0.9"
matplotlib = "~=3.4"
nbformat = ">=5.2"
ipython = ">=7"
pyprojroot = ">=0.3"
seaborn-base = ">=0.13.2,<0.14"
ipywidgets = ">=8.1.5,<9"

[feature.reporting.dependencies]
sqlite = "~=3.0"
diff-cover = ">=9.1"
coverage = ">=5"
tk = "~=8.6"

[environments]
doc = { features = [
  "py312",
  "doc",
  "funksvd",
  "hpf",
  "implicit",
], solve-group = "py312-nix" }
demo = { features = [
  "py312",
  "demo",
  "funksvd",
  "hpf",
  "implicit",
], solve-group = "py312-nix" }
report = { features = ["reporting"], no-default-feature = true }

dev-core = { features = ["dev", "doc", "test", "demo"] }
dev-full = { features = [
  "dev",
  "doc",
  "test",
  "demo",
  "sklearn",
  "funksvd",
  "implicit",
  "hpf",
], solve-group = "py312-nix" }
dev-compat = { features = [
  "dev",
  "doc",
  "test",
  "demo",
  "sklearn",
  "funksvd",
  "implicit",
  "hpf",
], solve-group = "py311-nix" }

test-py311-core = { features = ["py311", "test"], solve-group = "py311" }
test-py312-core = { features = ["py312", "test"], solve-group = "py312" }
test-py313-core = { features = ["py313", "test"], solve-group = "py313" }

test-py311-sklearn = { features = [
  "py311",
  "test",
  "sklearn",
], solve-group = "py311" }
test-py312-sklearn = { features = [
  "py312",
  "test",
  "sklearn",
], solve-group = "py312" }
test-py313-sklearn = { features = [
  "py313",
  "test",
  "sklearn",
], solve-group = "py313" }

test-py311-funksvd = { features = [
  "py311",
  "test",
  "funksvd",
], solve-group = "py311" }
test-py312-funksvd = { features = [
  "py312",
  "test",
  "funksvd",
], solve-group = "py312" }

test-py311-implicit = { features = [
  "py311",
  "test",
  "implicit",
], solve-group = "py311" }
test-py312-implicit = { features = [
  "py312",
  "test",
  "implicit",
], solve-group = "py312" }

test-py311-hpf = { features = [
  "py311",
  "test",
  "hpf",
], solve-group = "py311-nix" }
test-py312-hpf = { features = [
  "py312",
  "test",
  "hpf",
], solve-group = "py312-nix" }

test-py311-full = { features = [
  "py311",
  "test",
  "sklearn",
  "funksvd",
  "implicit",
  "hpf",
], solve-group = "py311-nix" }
test-py312-full = { features = [
  "py312",
  "test",
  "sklearn",
  "funksvd",
  "implicit",
  "hpf",
], solve-group = "py312-nix" }
test-examples = { features = [
  "demo",
  "test",
  "funksvd",
  "hpf",
  "implicit",
], solve-group = "py311-nix" }

[target.osx-arm64.dependencies]
# pytorch = { version = "~=2.1", channel = "pytorch" }<|MERGE_RESOLUTION|>--- conflicted
+++ resolved
@@ -4,16 +4,10 @@
 platforms = ["linux-64", "win-64", "osx-arm64"]
 
 [dependencies]
-<<<<<<< HEAD
-pandas = ">=1.5, <3"
+pandas = "~=2.0"
 pyarrow = ">=11"
-numpy = ">=1.23, <2"
-scipy = ">=1.9"
-=======
-pandas = "~=2.0"
 numpy = ">=1.25"
 scipy = ">=1.11"
->>>>>>> c69db466
 pytorch = "~=2.1"
 threadpoolctl = ">=3.0"
 structlog = ">=24.4.0,<25"
